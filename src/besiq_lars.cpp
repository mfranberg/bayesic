--- conflicted
+++ resolved
@@ -166,556 +166,6 @@
      */
     unsigned int m_last_added;
 };
-
-class lars_variables
-{
-public:
-    virtual arma::vec get_centered_phenotype( ) const = 0;
-    virtual size_t get_num_samples( ) const = 0;
-    virtual size_t get_num_variables( ) const = 0;
-    virtual std::string get_name(size_t index) const = 0;
-    virtual void calculate_cor(const arma::vec &residual, arma::vec &c) const = 0;
-    virtual arma::vec eig_prod(const arma::vec &u) const = 0;
-    virtual arma::mat get_active(const arma::uvec &active) const = 0;
-};
-
-class null_lars : public lars_variables
-{
-    public:
-        null_lars(const arma::mat &X, const arma::vec &y)
-            : m_X( X ),
-              m_y( y )
-        {
-        }
-    
-        arma::vec get_centered_phenotype() const
-        {
-            return m_y - arma::mean( m_y );
-        }
-        
-        size_t get_num_samples() const
-        {
-            return m_y.n_elem;
-        }
-
-        size_t get_num_variables() const
-        {
-            return m_X.n_cols;
-        }
-        
-        std::string get_name(size_t index) const
-        {
-            return "";
-        }
-    
-        void calculate_cor(const arma::vec &residual, arma::vec &c) const
-        {
-            for(int i = 0; i < m_X.n_cols; i++)
-            {
-                c[ i ] = arma::dot( m_X.col( i ), residual );
-            }
-        }
-
-        arma::vec eig_prod(const arma::vec &u) const
-        {
-            return m_X.t( ) * u;
-        }
-        
-        arma::mat get_active(const arma::uvec &active) const
-        {
-            return m_X.cols( active );
-        }
-
-    private:
-        arma::mat m_X;
-        arma::vec m_y;
-};
-
-<<<<<<< HEAD
-=======
-/**
- * This class is responsible for both genetic and environmental data, along
- * with computing certain properties of this data that relates to the LARS
- * algorithm. Primarily, to avoid passing and operating on each data type
- * separately within the algorithm.
- */
-class gene_environment : public lars_variables
-{
-public:
-    /**
-     * Constructor.
-     *
-     * @param genotypes A matrix of genotypes.
-     * @param cov A matrix of covariates.
-     * @param phenotype A vector of phenotypes.
-     * @param cov_names Names of the covariates.
-     * @param only_main Exclude gene-environment.
-     */
-    gene_environment(genotype_matrix_ptr genotypes, const arma::mat &cov, const arma::vec &phenotype, const std::vector<std::string> &cov_names, bool only_main)
-        : m_genotypes( genotypes ),
-          m_cov( cov ),
-          m_phenotype( phenotype ),
-          m_only_main( only_main )
-    {
-        
-        std::vector<std::string> locus_names = genotypes->get_snp_names( );
-        m_names.insert( m_names.end( ), locus_names.begin( ), locus_names.end( ) );
-        if( cov_names.size( ) > 0 )
-        {
-            m_names.insert( m_names.end( ), cov_names.begin( ) + 2, cov_names.end( ) );
-        }
-    }
-
-    /**
-     * Imputes the missing genotypes, covariates and phenotypes.
-     */
-    void impute_missing()
-    {
-        fill_missing_genotypes( );
-        fill_missing_cov( );
-        fill_missing_phenotypes( );
-        compute_mean_sd( );
-    }
-
-    /**
-     * Centers a phenotype and returns it.
-     *
-     * @return Returns a centered phenotype.
-     */
-    arma::vec get_centered_phenotype() const
-    {
-        return m_phenotype - mean( m_phenotype );
-    }
-
-    /**
-     * Returns the number of samples.
-     *
-     * @return the number of samples.
-     */
-    size_t get_num_samples() const
-    {
-        return m_phenotype.n_elem;
-    }
-
-    /**
-     * Returns the number of variables.
-     *
-     * @return the number of variables.
-     */
-    size_t get_num_variables() const
-    {
-        if( !m_only_main )
-        {
-            return m_genotypes->size( ) + m_cov.n_cols + m_genotypes->size( ) * m_cov.n_cols;
-        }
-        else
-        {
-            return m_genotypes->size( ) + m_cov.n_cols;
-        }
-    }
-   
-    /**
-     * Returns the name of the variable with the given index.
-     *
-     * @param index Index of the variable whoose name to return.
-     *
-     * @return The name of the variable with the given index.
-     */ 
-    std::string get_name(size_t index) const
-    {
-        if( index < m_names.size( ) )
-        {
-            return m_names[ index ];
-        }
-        else
-        {
-            unsigned int snp_index = (index - m_names.size( )) % m_genotypes->size( );
-            unsigned int cov_index = (index - m_names.size( )) / m_genotypes->size( );
-
-            return m_names[ m_genotypes->size( ) + cov_index ] + ":" + m_names[ snp_index ];
-        }
-    }
-
-    /**
-     * Calculates the correlation between each variable and
-     * the given vector of residuals. The results are stored
-     * in the supplied vector c.
-     *
-     * @param residual A vector of residuals.
-     * @param c A vector of at least the size of the number of variables,
-     *          to store the computed correlations in.
-     */
-    void
-    calculate_cor(const arma::vec &residual, arma::vec &c) const
-    {
-        int var = 0;
-        #pragma omp parallel for
-        for(int i = 0; i < m_genotypes->size( ); i++)
-        {
-            const snp_row &row = m_genotypes->get_row( i );
-            double cor = 0.0;
-            double m = m_mean[ i ];
-            double s = m_sd[ i ];
-            for(int j = 0; j < row.size( ); j++)
-            {
-                cor += ( ( row[ j ] - m ) / s ) * residual[ j ];
-            }
-            c[ i ] = cor;
-        }
-
-        var = m_genotypes->size( );
-        for(int j = 0; j < m_cov.n_cols; j++)
-        {
-            double cor = dot( ( m_cov.col( j ) - m_mean[ var + j ] ) / m_sd[ var + j ], residual );
-            c[ var + j ] = cor;
-        }
-
-        if( m_only_main )
-        {
-            return;
-        }
-
-        var = m_genotypes->size( ) + m_cov.n_cols;
-        size_t n = get_num_samples( );
-        #pragma omp parallel for
-        for(int i = 0; i < m_cov.n_cols; i++)
-        {
-            double cov_mu = m_mean[ m_genotypes->size( ) + i ];
-            for(int j = 0; j < m_genotypes->size( ); j++)
-            {
-                snp_row &row = m_genotypes->get_row( j );
-                double geno_mu = m_mean[ j ];
-
-                double cor = 0.0;
-                double m = m_mean[ var + i * m_genotypes->size( ) + j ];
-                double s = m_sd[ var + i * m_genotypes->size( ) + j ];
-                for(int k = 0; k < n; k++)
-                {
-                    cor += (( (m_cov( k, i ) - cov_mu) * (row[ k ] - geno_mu) - m ) / s ) * residual[ k ];
-                }
-
-                c[ var + i * m_genotypes->size( ) + j ] = cor;
-            }
-        }
-    }
-    
-    /**
-     * Computes the vector a from the LARS paper from the
-     * vector u.
-     *
-     * @param u The u-vector from the LARS paper.
-     *
-     * @return The a-vector from the LARS paper.
-     */
-    arma::vec eig_prod(const arma::vec &u) const
-    {
-        arma::vec a = arma::zeros<arma::vec>( get_num_variables( ) );
-
-        size_t var = 0;
-        #pragma omp parallel for
-        for(int i = 0; i < m_genotypes->size( ); i++)
-        {
-            const snp_row &row = m_genotypes->get_row( i );
-            double m = m_mean[ i ];
-            double s = m_sd[ i ];
-            for(int j = 0; j < row.size( ); j++)
-            {
-                a[ i ] += ( ( row[ j ] - m ) / s ) * u[ j ];
-            }
-        }
-
-        var = m_genotypes->size( );
-        for(int i = 0; i < m_cov.n_cols; i++)
-        {
-            a[ var + i ] = dot( ( m_cov.col( i ) - m_mean[ var + i ] ) / m_sd[ var + i ], u );
-        }
-
-        if( m_only_main )
-        {
-            return a;
-        }
-        
-        size_t n = get_num_samples( );
-        var = m_genotypes->size( ) + m_cov.n_cols;
-        #pragma omp parallel for
-        for(int i = 0; i < m_cov.n_cols; i++)
-        {
-            double cov_mu = m_mean[ m_genotypes->size( ) + i ];
-            for(int j = 0; j < m_genotypes->size( ); j++)
-            {
-                snp_row &row = m_genotypes->get_row( j );
-                double geno_mu = m_mean[ j ];
-
-                double prod = 0.0;
-                double m = m_mean[ var + i * m_genotypes->size( ) + j ];
-                double s = m_sd[ var + i * m_genotypes->size( ) + j ];
-                for(int k = 0; k < n; k++)
-                {
-                    prod += (( (m_cov( k, i ) - cov_mu) * (row[ k ] - geno_mu) - m ) / s ) * u[ k ];
-                }
-
-                a[ var + i * m_genotypes->size( ) + j ] = prod;
-            }
-        }
-
-        return a;
-    }
-
-    /**
-     * Returns a matrix of standardized variables according to the
-     * given vector of indicides of active variables.
-     *
-     * @param active  Indicies of active variables.
-     *
-     * @return Matrix of standardized active variables.
-     */
-    arma::mat get_active(const arma::uvec &active) const
-    {
-        size_t n = get_num_samples( );
-        arma::mat X( n, active.n_elem );
-        size_t var = 0;
-        for(int i = 0; i < active.n_elem; i++)
-        {
-            double m = m_mean[ active[ i ] ];
-            double s = m_sd[ active[ i ] ];
-            if( active[ i ] < m_genotypes->size( ) )
-            {
-                const snp_row &row = m_genotypes->get_row( active[ i ] );
-                for(int j = 0; j < row.size( ); j++)
-                {
-                    X( j, var ) = ( row[ j ] - m ) / s;
-                }
-            }
-            else if( active[ i ] < m_genotypes->size( ) + m_cov.n_cols )
-            {
-                X.col( var ) = ( m_cov.col( active[ i ] - m_genotypes->size( ) ) - m ) / s;
-            }
-            else
-            {
-                unsigned int cov_index = (active[ i ] - m_names.size( )) / m_genotypes->size( );
-                unsigned int snp_index = (active[ i ] - m_names.size( )) % m_genotypes->size( );
-            
-                double cov_mu = m_mean[ m_genotypes->size( ) + cov_index ];
-                double geno_mu = m_mean[ snp_index ];
-
-                const snp_row &row = m_genotypes->get_row( snp_index );
-                const arma::vec &cov = m_cov.col( cov_index );
-                for(int j = 0; j < n; j++)
-                {
-                    X( j, var ) = ( (row[ j ] - geno_mu) * (cov[ j ] - cov_mu) - m ) / s;
-                }
-            }
-            var++;
-        }
-
-        return X;
-    }
-
-private:
-    /**
-     * Assigns missing genotypes with genotype mean.
-     */
-    void fill_missing_genotypes()
-    {
-        #pragma omp parallel for
-        for(int i = 0; i < m_genotypes->size( ); i++)
-        {
-            snp_row &row = m_genotypes->get_row( i );
-            int total = 0;
-            double mu = 0;
-            for(int j = 0; j < row.size( ); j++)
-            {
-                if( row[ j ] != 3 )
-                {
-                    mu += row[ j ];
-                    total++;
-                }
-            }
-            mu = mu / total;
-
-            int mu_int = round( mu );
-            for(int j = 0; j < row.size( ); j++)
-            {
-                if( row[ j ] == 3 )
-                {
-                    row.assign( j, mu_int );
-                }
-            }
-        }
-    }
-
-    /**
-     * Assigns missing phenotypes with phenotype mean.
-     */
-    void fill_missing_phenotypes()
-    {
-        double mu = 0.0;
-        int total = 0;
-        for(int i = 0; i < m_phenotype.n_elem; i++)
-        {
-            if( m_phenotype[ i ] == m_phenotype[ i ] )
-            {
-                mu += m_phenotype[ i ];
-                total++;
-            }
-        }
-        mu = mu / total;
-
-        for(int i = 0; i < m_phenotype.n_elem; i++)
-        {
-            if( m_phenotype[ i ] != m_phenotype[ i ] )
-            {
-                m_phenotype[ i ] = mu;
-            }
-        }
-    }
-
-    /**
-     * Assigns missing covariates with covariate mean.
-     */
-    void fill_missing_cov()
-    {
-        for(int i = 0; i < m_cov.n_cols; i++)
-        {
-            double mu = 0.0;
-            int total = 0;
-            for(int j = 0; j < m_cov.n_rows; j++)
-            {
-                // Check NaN, may fail in some compilers
-                if( m_cov( j, i ) == m_cov( j, i ) )
-                {
-                    mu += m_cov( j, i );
-                    total++;
-                }
-            }
-            mu = mu / total;
-
-            for(int j = 0; j < m_cov.n_rows; j++)
-            {
-                // Check NaN, may fail in some compilers
-                if( m_cov( j, i ) != m_cov( j, i ) )
-                {
-                    m_cov( j, i ) = mu;
-                }
-            }
-        }
-    }
-
-    /**
-     * Computes the mean and standard deviation of each variable
-     * and stores it in the m_mean and m_sd vectors. This is performed
-     * in this way because it is too expensive to store the genotypes
-     * as floats.
-     */
-    void compute_mean_sd()
-    {
-        m_mean = arma::zeros<arma::vec>( get_num_variables( ) );
-        m_sd = arma::zeros<arma::vec>( get_num_variables( ) );
-        size_t n = get_num_samples( );
-        
-        size_t var = 0;
-        #pragma omp parallel for
-        for(int i = 0; i < m_genotypes->size( ); i++)
-        {
-            snp_row &row = m_genotypes->get_row( i );
-            double m = 0;
-            for(int j = 0; j < row.size( ); j++)
-            {
-                m += row[ j ];
-            }
-            m = m / n;
-
-            double s = 0;
-            for(int j = 0; j < row.size( ); j++)
-            {
-                s += pow( row[ j ] - m, 2 );
-            }
-
-            m_mean[ i ] = m;
-            m_sd[ i ] = sqrt( s );
-        }
-
-        var = m_genotypes->size( );
-        for(int i = 0; i < m_cov.n_cols; i++)
-        {
-            double m = arma::mean( m_cov.col( i ) );
-            double s = arma::accu( pow( m_cov.col( i ) - m, 2 ) );
-
-            m_mean[ var + i ] = m;
-            m_sd[ var + i ] = sqrt( s );
-        }
-
-        if( m_only_main )
-        {
-            return;
-        }
-
-        var = m_genotypes->size( ) + m_cov.n_cols;
-        #pragma omp parallel for
-        for(int i = 0; i < m_cov.n_cols; i++)
-        {
-            double cov_mu = m_mean[ m_genotypes->size( ) + i ];
-            for(int j = 0; j < m_genotypes->size( ); j++)
-            {
-                snp_row &row = m_genotypes->get_row( j );
-                double geno_mu = m_mean[ j ];
-
-                double mean = 0.0;
-                for(int k = 0; k < n; k++)
-                {
-                    mean += (m_cov( k, i ) - cov_mu) * ( row[ k ] - geno_mu );
-                }
-                mean = mean / n;
-
-                double s = 0.0;
-                for(int k = 0; k < n; k++)
-                {
-                    s += pow( (m_cov( k, i ) - cov_mu) * (row[ k ] - geno_mu) - mean, 2 );
-                }
-
-                m_mean[ var + m_genotypes->size( ) * i + j ] = mean;
-                m_sd[ var + m_genotypes->size( ) * i + j ] = sqrt( s );
-            }
-        }
-    }
-
-private:
-    /**
-     * Matrix of genotypes.
-     */
-    genotype_matrix_ptr m_genotypes;
-
-    /**
-     * Matrix of covariates.
-     */
-    arma::mat m_cov;
-
-    /**
-     * Vector of phenotypes.
-     */
-    arma::vec m_phenotype;
-
-    /**
-     * Vector of mean values for each variable.
-     */
-    arma::vec m_mean;
-
-    /**
-     * Vector of standard deviation for each variable.
-     */
-    arma::vec m_sd;
-
-    /**
-     * Vector variable names.
-     */
-    std::vector<std::string> m_names;
-
-    /**
-     * Only consider main effects.
-     */
-    bool m_only_main;
-};
->>>>>>> 22844bfa
 
 struct knot_info
 {
